--- conflicted
+++ resolved
@@ -142,12 +142,8 @@
             await updateEarnings(earningsRepo, {
               ...json,
               batch_id,
-<<<<<<< HEAD
               payment_confirmation_method: 'batch',
               payment_confirmed_by: adminPanelUser?.id,
-=======
-              payment_confirmation_method: 'batch'
->>>>>>> 64e686fb
             });
             count++;
           },
